use clap::Parser;
use env_logger::Target;
use zork::{
<<<<<<< HEAD
    compiler::build_project,
    config_file::ZorkConfigFile, 
    cli::CliArgs,
    utils::{
        logger::config_logger,
        template::create_templated_project,
        reader::find_config_file
    }, 
=======
    cli::{CliArgs, Command},
    utils::{logger::config_logger, template::create_templated_project},
>>>>>>> 37ecd521
};

fn main() {
    let cli_args = CliArgs::parse();
    config_logger(cli_args.verbose, Target::Stdout).expect("Error configuring the logger");

    match cli_args.command {
        Command::Test => todo!("Implement test routine"),
        Command::New {
            name,
            git,
            compiler,
        } => create_templated_project(name, git, compiler.into()),
    }

    let config_file: String = find_config_file();
    let _config: ZorkConfigFile = toml::from_str(&config_file.as_str())
        .expect("Error generating the configuration for Canyon");

    build_project(&_config, &cli_args);
}<|MERGE_RESOLUTION|>--- conflicted
+++ resolved
@@ -1,26 +1,40 @@
 use clap::Parser;
 use env_logger::Target;
 use zork::{
-<<<<<<< HEAD
-    compiler::build_project,
-    config_file::ZorkConfigFile, 
-    cli::CliArgs,
-    utils::{
-        logger::config_logger,
-        template::create_templated_project,
-        reader::find_config_file
-    }, 
-=======
     cli::{CliArgs, Command},
     utils::{logger::config_logger, template::create_templated_project},
->>>>>>> 37ecd521
+    config_file::ZorkConfigFile,
+    utils::reader::find_config_file
 };
 
 fn main() {
-    let cli_args = CliArgs::parse();
+    // This line just remains here for debug purposes while integration tests
+    // are not created
+    let cli_args = CliArgs::parse_from(vec!["", "new", "example", "--git", "--compiler", "clang"]);
+    // Correct one: let cli_args = CliArgs::parse();
+
     config_logger(cli_args.verbose, Target::Stdout).expect("Error configuring the logger");
 
+    let config_file: String = find_config_file();
+    let _config: ZorkConfigFile = toml::from_str(&config_file.as_str())
+        .expect("Error generating the configuration for Canyon");
+
+    /* TODO We should build the project normally (taking in consideration the implementation
+    of a cache based on the metadata of the source code files), and then probably
+    matching this available options, choose the final alternative
+
+    For example, we may match the behaviour of cargo, using Zork++ like:
+    ~ zork++ test => this should generate the executable for the test suite (autoexecution
+        must probably be assumed)
+    ~ zork++ build => this should only build the project and generate the executable (if applies)
+    ~ zork++ run => zork++ build + run the generated binary
+    */
     match cli_args.command {
+        /* Command::Build => build_project(&_config, &cli_args),
+        Command::Run => {
+            build_project(&_config, &cli_args);
+            TODO run generated executable based on the path out property info
+        } */
         Command::Test => todo!("Implement test routine"),
         Command::New {
             name,
@@ -28,10 +42,4 @@
             compiler,
         } => create_templated_project(name, git, compiler.into()),
     }
-
-    let config_file: String = find_config_file();
-    let _config: ZorkConfigFile = toml::from_str(&config_file.as_str())
-        .expect("Error generating the configuration for Canyon");
-
-    build_project(&_config, &cli_args);
 }