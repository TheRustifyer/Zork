use crate::cli::input::CliArgs;
use crate::project_model::sourceset::SourceFile;
use crate::utils::fs::get_project_root_absolute_path;
use crate::{
    cli::output::arguments::Argument,
    config_file::{
        build::BuildAttribute,
        compiler::CompilerAttribute,
        executable::ExecutableAttribute,
        modules::{ModuleImplementation, ModuleInterface, ModulesAttribute},
        project::ProjectAttribute,
        tests::TestsAttribute,
        ZorkConfigFile,
    },
    project_model::{
        build::BuildModel,
        compiler::CompilerModel,
        executable::ExecutableModel,
        modules::{
            ModuleImplementationModel, ModuleInterfaceModel, ModulePartitionModel, ModulesModel,
        },
        project::ProjectModel,
        sourceset::{GlobPattern, Source, SourceSet},
        tests::TestsModel,
        ZorkModel,
    },
    utils,
};
use color_eyre::{eyre::eyre, Result};
use std::path::{Path, PathBuf};
use walkdir::{DirEntry, WalkDir};
use crate::config_file::workspace::WorkspaceAttribute;
use crate::project_model::workspace::WorkspaceModel;

use super::constants::DEFAULT_OUTPUT_DIR;

/// Details about a found configuration file on the project
///
/// This is just a configuration file with a valid name found
/// at a valid path in some subdirectory
#[derive(Debug)]
pub struct ConfigFile {
    pub dir_entry: DirEntry,
    pub path: PathBuf,
}

/// Checks for the existence of the `zork_<any>.toml` configuration files
/// present in the same directory when the binary is called, and
/// returns a collection of the ones found.
///
/// *base_path* - A parameter for receive an input via command line
/// parameter to indicate where the configuration files lives in
/// the client's project. Defaults to `.`
///
/// This function fails if there's no configuration file
/// (or isn't present in any directory of the project)
pub fn find_config_files(
    base_path: &Path,
    filename_match: &Option<String>,
) -> Result<Vec<ConfigFile>> {
    log::debug!("Searching for Zork++ configuration files...");
    let mut files = vec![];

    /*
    Opción A: Matcheamos con depth = 1, con lo cual solo puedes correr zork++ desde mínimo, dentro
    de la raíz del projecto, PEEEERO... habría que buscar de nuevo las config files registradas
    en el workspace

    Opción B: Cargarlas todas. Parsear fuera del bucle principal. Organizar. En caso de haber
    workspace, lógica 1. Else => otra lógica

    Opción C: Buscar siempre con depth = 1. Si cuando salen los resultados, la config file es
    un workspace, volver a buscar. Si no, ya estaríamos compilando el crate al que apunta "el tema"

    Opción D: Al pasar la flag de workspace, sabemos que es de antemano un workspace. Eso implica menos
    lógica de proceso, pero podría haber distintos zork por ahí aunque sea de puto milagro

    */
    for e in WalkDir::new(base_path)
        .max_depth(1)
        .into_iter()
        .filter_map(|e| e.ok())
    {
        let filename = e.file_name().to_str().unwrap();
        let file_match = filename_match
            .as_ref()
            .map(|fm| fm.as_str())
            .unwrap_or(filename);
        if e.metadata().unwrap().is_file()
            && filename.starts_with("zork")
            && filename.ends_with(".toml")
            && filename.contains(file_match)
        {
            files.push(ConfigFile {
                dir_entry: e.clone(),
                path: e.path().to_path_buf(),
            })
        }
    }

    if files.is_empty() {
        Err(eyre!("No configuration files found for the project"))
    } else {
        Ok(files)
    }
}

<<<<<<< HEAD
pub fn build_model<'a>(
    config: &'a ZorkConfigFile,
    project_root_from_cli: &Path,
) -> Result<ZorkModel<'a>> {
    let workspace = assemble_workspace_model(&config.workspace);
=======
pub fn build_model<'a>(config: &'a ZorkConfigFile, cli_args: &'a CliArgs) -> Result<ZorkModel<'a>> {
>>>>>>> f9077139
    let project = assemble_project_model(&config.project);

    let absolute_project_root = if cli_args.root.is_none() {
        get_project_root_absolute_path(
            project
                .project_root
                .map(Path::new)
                .unwrap_or(Path::new(".")),
        )?
    } else {
        Path::new(&cli_args.root.as_ref().unwrap()).to_path_buf()
    };

    let compiler = assemble_compiler_model(&config.compiler, cli_args);
    let build = assemble_build_model(&config.build, &absolute_project_root);
    let executable =
        assemble_executable_model(project.name, &config.executable, &absolute_project_root);
    let modules = assemble_modules_model(&config.modules, &absolute_project_root);
    let tests = assemble_tests_model(project.name, &config.tests, &absolute_project_root);

    Ok(ZorkModel {
        workspace,
        project,
        compiler,
        build,
        executable,
        modules,
        tests,
    })
}

fn assemble_workspace_model<'a>(config: &'a Option<WorkspaceAttribute>) -> WorkspaceModel<'a> {
    WorkspaceModel {
        members: config.as_ref().unwrap_or(&WorkspaceAttribute::default()).members.clone()
    }
}

fn assemble_project_model<'a>(config: &'a ProjectAttribute) -> ProjectModel<'a> {
    ProjectModel {
        name: config.name,
        authors: config
            .authors
            .as_ref()
            .map_or_else(|| &[] as &[&str], |auths| auths.as_slice()),
        compilation_db: config.compilation_db.unwrap_or_default(),
        project_root: config.project_root,
    }
}

fn assemble_compiler_model<'a>(
    config: &'a CompilerAttribute,
    cli_args: &'a CliArgs,
) -> CompilerModel<'a> {
    let extra_args = config
        .extra_args
        .as_ref()
        .map(|args| args.iter().map(|arg| Argument::from(*arg)).collect())
        .unwrap_or_default();

    let cli_driver_path = cli_args.driver_path.as_ref();

    CompilerModel {
        cpp_compiler: config.cpp_compiler.clone().into(),
        driver_path: if let Some(driver_path) = cli_driver_path {
            driver_path.as_str()
        } else {
            config.driver_path.unwrap_or_default()
        },
        cpp_standard: config.cpp_standard.clone().into(),
        std_lib: config.std_lib.clone().map(|lib| lib.into()),
        extra_args,
    }
}

fn assemble_build_model(config: &Option<BuildAttribute>, project_root: &Path) -> BuildModel {
    let output_dir = config
        .as_ref()
        .and_then(|build| build.output_dir)
        .map(|out_dir| out_dir.strip_prefix("./").unwrap_or(out_dir))
        .unwrap_or(DEFAULT_OUTPUT_DIR);

    BuildModel {
        output_dir: Path::new(project_root).join(output_dir),
    }
}

//noinspection ALL
fn assemble_executable_model<'a>(
    project_name: &'a str,
    config: &'a Option<ExecutableAttribute>,
    project_root: &Path,
) -> ExecutableModel<'a> {
    let config = config.as_ref();

    let executable_name = config
        .and_then(|exe| exe.executable_name)
        .unwrap_or(project_name);

    let sources = config
        .and_then(|exe| exe.sources.clone())
        .unwrap_or_default();

    let sourceset = get_sourceset_for(sources, project_root);

    let extra_args = config
        .and_then(|exe| exe.extra_args.as_ref())
        .map(|args| args.iter().map(|arg| Argument::from(*arg)).collect())
        .unwrap_or_default();

    ExecutableModel {
        executable_name,
        sourceset,
        extra_args,
    }
}

fn assemble_modules_model<'a>(
    config: &'a Option<ModulesAttribute>,
    project_root: &Path,
) -> ModulesModel<'a> {
    let config = config.as_ref();

    let base_ifcs_dir = config
        .and_then(|modules| modules.base_ifcs_dir)
        .unwrap_or(".");

    let interfaces = config
        .and_then(|modules| modules.interfaces.as_ref())
        .map(|ifcs| {
            ifcs.iter()
                .map(|m_ifc| assemble_module_interface_model(m_ifc, base_ifcs_dir, project_root))
                .collect()
        })
        .unwrap_or_default();

    let base_impls_dir = config
        .and_then(|modules| modules.base_impls_dir)
        .unwrap_or(".");

    let implementations = config
        .and_then(|modules| modules.implementations.as_ref())
        .map(|impls| {
            impls
                .iter()
                .map(|m_impl| {
                    assemble_module_implementation_model(m_impl, base_impls_dir, project_root)
                })
                .collect()
        })
        .unwrap_or_default();

    let sys_modules = config
        .and_then(|modules| modules.sys_modules.as_ref())
        .map_or_else(Default::default, |headers| headers.clone());

    let extra_args = config
        .and_then(|mod_attr| mod_attr.extra_args.as_ref())
        .map(|args| args.iter().map(|arg| Argument::from(*arg)).collect())
        .unwrap_or_default();

    ModulesModel {
        base_ifcs_dir: Path::new(base_ifcs_dir),
        interfaces,
        base_impls_dir: Path::new(base_impls_dir),
        implementations,
        sys_modules,
        extra_args,
    }
}

fn assemble_module_interface_model<'a>(
    config: &'a ModuleInterface,
    base_path: &str,
    project_root: &Path,
) -> ModuleInterfaceModel<'a> {
    let file_path = Path::new(project_root).join(base_path).join(config.file);
    let module_name = config.module_name.unwrap_or_else(|| {
        Path::new(config.file)
            .file_stem()
            .unwrap_or_else(|| panic!("Found ill-formed path on: {}", config.file))
            .to_str()
            .unwrap()
    });

    let dependencies = config.dependencies.clone().unwrap_or_default();
    let partition = if config.partition.is_none() {
        None
    } else {
        Some(ModulePartitionModel::from(
            config.partition.as_ref().unwrap(),
        ))
    };

    let file_details = utils::fs::get_file_details(&file_path).unwrap_or_else(|_| {
        panic!("An unexpected error happened getting the file details for {file_path:?}")
    });
    ModuleInterfaceModel {
        path: file_details.0,
        file_stem: file_details.1,
        extension: file_details.2,
        module_name,
        partition,
        dependencies,
    }
}

fn assemble_module_implementation_model<'a>(
    config: &'a ModuleImplementation,
    base_path: &str,
    project_root: &Path,
) -> ModuleImplementationModel<'a> {
    let file_path = Path::new(project_root).join(base_path).join(config.file);
    let mut dependencies = config.dependencies.clone().unwrap_or_default();
    if dependencies.is_empty() {
        let last_dot_index = config.file.rfind('.');
        if let Some(idx) = last_dot_index {
            let implicit_dependency = config.file.split_at(idx);
            dependencies.push(implicit_dependency.0)
        } else {
            dependencies.push(config.file);
        }
    }

    let file_details = utils::fs::get_file_details(&file_path).unwrap_or_else(|_| {
        panic!("An unexpected error happened getting the file details for {file_path:?}")
    });

    ModuleImplementationModel {
        path: file_details.0,
        file_stem: file_details.1,
        extension: file_details.2,
        dependencies,
    }
}

fn assemble_tests_model<'a>(
    project_name: &'a str,
    config: &'a Option<TestsAttribute>,
    project_root: &Path,
) -> TestsModel<'a> {
    let config = config.as_ref();

    let test_executable_name = config.and_then(|exe| exe.test_executable_name).map_or_else(
        || format!("{project_name}_test"),
        |exe_name| exe_name.to_owned(),
    );

    let sources = config
        .and_then(|exe| exe.sources.clone())
        .unwrap_or_default();
    let sourceset = get_sourceset_for(sources, project_root);

    let extra_args = config
        .and_then(|test| test.extra_args.as_ref())
        .map(|args| args.iter().map(|arg| Argument::from(*arg)).collect())
        .unwrap_or_default();

    TestsModel {
        test_executable_name,
        sourceset,
        extra_args,
    }
}

fn get_sourceset_for(srcs: Vec<&str>, project_root: &Path) -> SourceSet {
    let sources = srcs
        .iter()
        .map(|src| {
            let target_src = project_root.join(src);
            if src.contains('*') {
                Source::Glob(GlobPattern(target_src))
            } else {
                Source::File(target_src)
            }
        })
        .flat_map(|source| {
            source
                .paths()
                .expect("Error getting the declared paths for the source files")
        })
        .map(|pb| {
            let file_details = utils::fs::get_file_details(&pb).unwrap_or_else(|_| {
                panic!("An unexpected error happened getting the file details for {pb:?}")
            });
            SourceFile {
                path: file_details.0,
                file_stem: file_details.1,
                extension: file_details.2,
            }
        })
        .collect();

    SourceSet { sources }
}

#[cfg(test)]
mod test {
    use crate::utils::fs;
    use crate::{
        project_model::compiler::{CppCompiler, LanguageLevel, StdLib},
        utils,
    };
    use clap::Parser;

    use super::*;

    #[test]
    fn test_project_model_with_minimal_config() -> Result<()> {
        const CONFIG_FILE_MOCK: &str = r#"
            [project]
            name = 'Zork++'
            authors = ['zerodaycode.gz@gmail.com']

            [compiler]
            cpp_compiler = 'clang'
            cpp_standard = '20'
        "#;

        let config: ZorkConfigFile = toml::from_str(CONFIG_FILE_MOCK)?;
        let cli_args = CliArgs::parse_from(["", "-vv", "run"]);
        let model = build_model(&config, &cli_args);

        let abs_path_for_mock = fs::get_project_root_absolute_path(Path::new("."))?;

        let expected = ZorkModel {
            workspace: WorkspaceModel {
                members: vec![],
            },
            project: ProjectModel {
                name: "Zork++",
                authors: &["zerodaycode.gz@gmail.com"],
                compilation_db: false,
                project_root: None,
            },
            compiler: CompilerModel {
                cpp_compiler: CppCompiler::CLANG,
                driver_path: "",
                cpp_standard: LanguageLevel::CPP20,
                std_lib: None,
                extra_args: vec![],
            },
            build: BuildModel {
                output_dir: abs_path_for_mock.join("out"),
            },
            executable: ExecutableModel {
                executable_name: "Zork++",
                sourceset: SourceSet { sources: vec![] },
                extra_args: vec![],
            },
            modules: ModulesModel {
                base_ifcs_dir: Path::new("."),
                interfaces: vec![],
                base_impls_dir: Path::new("."),
                implementations: vec![],
                sys_modules: vec![],
                extra_args: vec![],
            },
            tests: TestsModel {
                test_executable_name: "Zork++_test".to_string(),
                sourceset: SourceSet { sources: vec![] },
                extra_args: vec![],
            },
        };

        assert_eq!(model.unwrap(), expected);

        Ok(())
    }

    #[test]
    fn test_project_model_with_full_config() -> Result<()> {
        let config: ZorkConfigFile = toml::from_str(utils::constants::CONFIG_FILE_MOCK)?;
        let cli_args = CliArgs::parse_from(["", "-vv", "run"]);
        let model = build_model(&config, &cli_args);

        let abs_path_for_mock = fs::get_project_root_absolute_path(Path::new("."))?;

        let expected = ZorkModel {
            workspace: WorkspaceModel {
                members: vec![],
            },
            project: ProjectModel {
                name: "Zork++",
                authors: &["zerodaycode.gz@gmail.com"],
                compilation_db: true,
                project_root: None,
            },
            compiler: CompilerModel {
                cpp_compiler: CppCompiler::CLANG,
                driver_path: "",
                cpp_standard: LanguageLevel::CPP2B,
                std_lib: Some(StdLib::LIBCPP),
                extra_args: vec![Argument::from("-Wall")],
            },
            build: BuildModel {
                output_dir: abs_path_for_mock.clone(),
            },
            executable: ExecutableModel {
                executable_name: "zork",
                sourceset: SourceSet { sources: vec![] },
                extra_args: vec![Argument::from("-Werr")],
            },
            modules: ModulesModel {
                base_ifcs_dir: Path::new("ifcs"),
                interfaces: vec![
                    ModuleInterfaceModel {
                        path: abs_path_for_mock.join("ifcs"),
                        file_stem: String::from("maths"),
                        extension: String::from("cppm"),
                        module_name: "maths",
                        partition: None,
                        dependencies: vec![],
                    },
                    ModuleInterfaceModel {
                        path: abs_path_for_mock.join("ifcs"),
                        file_stem: String::from("some_module"),
                        extension: String::from("cppm"),
                        module_name: "maths",
                        partition: None,
                        dependencies: vec![],
                    },
                ],
                base_impls_dir: Path::new("srcs"),
                implementations: vec![
                    ModuleImplementationModel {
                        path: abs_path_for_mock.join("srcs"),
                        file_stem: String::from("maths"),
                        extension: String::from("cpp"),
                        dependencies: vec!["maths"],
                    },
                    ModuleImplementationModel {
                        path: abs_path_for_mock.join("srcs"),
                        file_stem: String::from("some_module_impl"),
                        extension: String::from("cpp"),
                        dependencies: vec!["iostream"],
                    },
                ],
                sys_modules: vec!["iostream"],
                extra_args: vec![Argument::from("-Wall")],
            },
            tests: TestsModel {
                test_executable_name: "zork_check".to_string(),
                sourceset: SourceSet { sources: vec![] },
                extra_args: vec![Argument::from("-pedantic")],
            },
        };

        assert_eq!(model.unwrap(), expected);

        Ok(())
    }
}<|MERGE_RESOLUTION|>--- conflicted
+++ resolved
@@ -77,7 +77,7 @@
 
     */
     for e in WalkDir::new(base_path)
-        .max_depth(1)
+        .max_depth(2)
         .into_iter()
         .filter_map(|e| e.ok())
     {
@@ -105,15 +105,12 @@
     }
 }
 
-<<<<<<< HEAD
+pub fn build_model<'a>(config: &'a ZorkConfigFile, cli_args: &'a CliArgs) -> Result<ZorkModel<'a>> {
 pub fn build_model<'a>(
     config: &'a ZorkConfigFile,
     project_root_from_cli: &Path,
 ) -> Result<ZorkModel<'a>> {
     let workspace = assemble_workspace_model(&config.workspace);
-=======
-pub fn build_model<'a>(config: &'a ZorkConfigFile, cli_args: &'a CliArgs) -> Result<ZorkModel<'a>> {
->>>>>>> f9077139
     let project = assemble_project_model(&config.project);
 
     let absolute_project_root = if cli_args.root.is_none() {
