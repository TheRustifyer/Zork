--- conflicted
+++ resolved
@@ -1,82 +1,4 @@
 ///! The associated tasks and types for dealing with command line events or actions
 
-<<<<<<< HEAD
 pub mod input;
-pub mod output;
-=======
-/// [`CliArgs`] is the command line arguments parser
-///
-/// #Test
-/// ```rust
-/// use clap::Parser;
-/// use zork::cli::{CliArgs, Command, CppCompiler};
-///
-/// let parser = CliArgs::parse_from(["", "-vv", "test"]);
-/// assert_eq!(parser.command, Command::Test);
-/// assert_eq!(parser.verbose, 2);
-///
-// Create Template Project
-/// let parser = CliArgs::parse_from(["", "new", "example", "--git", "--compiler", "clang"]);
-/// assert_eq!(parser.command, Command::New{name: "example".to_owned(), git: true, compiler: CppCompiler::CLANG});
-/// ```
-#[derive(Parser, Debug)]
-#[command(name = "Zork++")]
-#[command(author = "Zero Day Code")]
-#[command(version = "0.5.0")]
-#[command(
-    about = "Zork++ is a build system for modern C++ projects",
-    long_about = "Zork++ is a project of Zero Day Code. Find us: https://github.com/zerodaycode/Zork"
-)]
-pub struct CliArgs {
-    #[command(subcommand)]
-    pub command: Command,
-
-    #[arg(short, long, action = clap::ArgAction::Count, help="Zork++ maximum allowed verbosity level is: '-vv'")]
-    pub verbose: u8,
-}
-
-/// [`Command`] -  The core enum commands
-#[derive(Subcommand, Debug, PartialEq, Eq)]
-pub enum Command {
-    /// Triggers the process that builds the project based on the config file directives
-    Build,
-    /// Executes the tests under the specified directory in the config file
-    Test,
-    /// Creates a new template project
-    New {
-        #[arg(help = "Name of the new project")]
-        name: String,
-        #[arg(long, help = "Initialize a new local git repo")]
-        git: bool,
-        #[arg(long, default_value = "clang", help = "Which compiler to use")]
-        compiler: CppCompiler,
-    },
-    /// Operations with zork cache
-    Cache {
-        #[arg(long, help = "Show cache data")]
-        show: bool,
-    },
-}
-
-/// [`CppCompiler`] The C++ compilers available within Zork++ as a command line argument for the `new` argument
-/// TODO Possible future interesting on support the Intel's C++ compiler?
-#[derive(ValueEnum, Copy, Clone, Debug, PartialEq, Eq)]
-pub enum CppCompiler {
-    CLANG,
-    MSVC,
-    GCC,
-}
-
-// Clippy warns to prefer implementing the From trait instead of Into.
-// That would require that the project model know about cli details, which is ugly.
-#[allow(clippy::from_over_into)]
-impl Into<compiler::CppCompiler> for CppCompiler {
-    fn into(self) -> compiler::CppCompiler {
-        match self {
-            CppCompiler::CLANG => compiler::CppCompiler::CLANG,
-            CppCompiler::MSVC => compiler::CppCompiler::MSVC,
-            CppCompiler::GCC => compiler::CppCompiler::GCC,
-        }
-    }
-}
->>>>>>> 0e878ef9
+pub mod output;