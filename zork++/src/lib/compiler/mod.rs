--- conflicted
+++ resolved
@@ -104,17 +104,10 @@
 
 /// Parses the configuration in order to build the BMIs declared for the project,
 /// by precompiling the module interface units
-<<<<<<< HEAD
-fn prebuild_module_interfaces(
-    config: &ZorkConfigFile,
-    interfaces: &[ModuleInterface],
-    commands: &mut Commands
-=======
 fn prebuild_module_interfaces<'a>(
     model: &'a ZorkModel,
     interfaces: &'a [ModuleInterfaceModel],
     commands: &mut Commands<'a>,
->>>>>>> a2a869f6
 ) {
     interfaces.iter().for_each(|module_interface| {
         sources::generate_module_interfaces_args(model, module_interface, commands);
@@ -123,17 +116,10 @@
 
 /// Parses the configuration in order to compile the module implementation
 /// translation units declared for the project
-<<<<<<< HEAD
-fn compile_module_implementations(
-    config: &ZorkConfigFile,
-    impls: &[ModuleImplementation],
-    commands: &mut Commands
-=======
 fn compile_module_implementations<'a>(
     model: &'a ZorkModel,
     impls: &'a [ModuleImplementationModel],
     commands: &mut Commands<'a>,
->>>>>>> a2a869f6
 ) {
     impls.iter().for_each(|module_impl| {
         sources::generate_module_implementation_args(model, module_impl, commands);
@@ -270,16 +256,13 @@
             CppCompiler::MSVC => {
                 arguments.push(Argument::from("/EHsc"));
                 arguments.push(Argument::from("/nologo"));
-<<<<<<< HEAD
                 // If /std:c++20 this, else should be the direct options
                 // available on C++23 to use directly import std by precompiling the standard library
                 arguments.push(Argument::from("/experimental:module"));
                 arguments.push(Argument::from("/stdIfcDir \"$(VC_IFCPath)\""));
-                
-                helpers::add_extra_args_if_present(&config.executable, &mut arguments);
-=======
+
+                // helpers::add_extra_args_if_present(&config.executable, &mut arguments);
                 arguments.extend_from_slice(target.extra_args());
->>>>>>> a2a869f6
                 arguments.push(Argument::from("/ifcSearchDir"));
                 arguments.push(Argument::from(
                     out_dir
@@ -326,17 +309,10 @@
     }
 
     /// Generates the expected arguments for precompile the BMIs depending on self
-<<<<<<< HEAD
-    pub fn generate_module_interfaces_args(
-        config: &ZorkConfigFile,
-        interface: &ModuleInterface,
-        commands: &mut Commands
-=======
     pub fn generate_module_interfaces_args<'a>(
         model: &'a ZorkModel,
         interface: &'a ModuleInterfaceModel,
         commands: &mut Commands<'a>,
->>>>>>> a2a869f6
     ) {
         let compiler = &model.compiler.cpp_compiler;
         let base_path = model.modules.base_ifcs_dir;
@@ -434,17 +410,10 @@
     }
 
     /// Generates the expected arguments for compile the implementation module files
-<<<<<<< HEAD
-    pub fn generate_module_implementation_args(
-        config: &ZorkConfigFile,
-        implementation: &ModuleImplementation,
-        commands: &mut Commands<'_>
-=======
     pub fn generate_module_implementation_args<'a>(
         model: &'a ZorkModel,
         implementation: &'a ModuleImplementationModel,
         commands: &mut Commands<'a>,
->>>>>>> a2a869f6
     ) {
         let compiler = &model.compiler.cpp_compiler;
         let base_path = model.modules.base_impls_dir;
@@ -483,26 +452,6 @@
                 ));
                 commands.generated_files_paths.push(obj_file_path.clone());
                 arguments.push(obj_file_path);
-<<<<<<< HEAD
-                // Explicit direct module dependencies
-                if let Some(ifc_dependencies) = &implementation.dependencies {
-                    ifc_dependencies.iter().for_each(|ifc_dep| {
-                        arguments.push(Argument::from(
-                            format!("-fmodule-file={out_dir}/{compiler}/modules/interfaces/{ifc_dep}.pcm")
-                        ))
-                    })
-                } else {
-                    // If the implementation file does not declared any explicit dependency, we 
-                    // assume that the unique direct dependency is it's related interface file,
-                    // and that both files matches the same filename (without counting the extension)
-                    arguments.push(Argument::from(
-                        format!(
-                            "-fmodule-file={out_dir}/{compiler}/modules/interfaces/{}.pcm",
-                            implementation.filename.split('.').collect::<Vec<_>>()[0]
-                        )
-                    ))
-                }
-=======
 
                 implementation.dependencies.iter().for_each(|ifc_dep| {
                     arguments.push(Argument::from(format!(
@@ -516,7 +465,6 @@
                     )))
                 });
 
->>>>>>> a2a869f6
                 // The input file
                 arguments.push(Argument::from(helpers::add_input_file(
                     implementation,
@@ -540,15 +488,6 @@
                     base_path,
                 )));
                 // The output .obj file
-<<<<<<< HEAD
-                let obj_file_path = format!(
-                    "{out_dir}/{compiler}/modules/implementations/{}.obj",
-                    implementation.filename.split('.').collect::<Vec<_>>()[0]
-                );
-                commands.generated_files_paths.push(Argument::from(obj_file_path.clone()));
-                arguments.push(Argument::from(format!("/Fo{obj_file_path}")));
-            },
-=======
                 let obj_file_path = out_dir
                     .join(compiler.as_ref())
                     .join("modules")
@@ -561,7 +500,6 @@
                     .push(Argument::from(obj_file_path.clone()));
                 arguments.push(Argument::from(format!("/Fo{}", obj_file_path.display())));
             }
->>>>>>> a2a869f6
             CppCompiler::GCC => {
                 arguments.push(Argument::from("-fmodules-ts"));
                 arguments.push(Argument::from("-c"));
@@ -592,85 +530,9 @@
 mod helpers {
     use std::path::PathBuf;
 
-<<<<<<< HEAD
-    /// Generates common arguments, like the base path
-    pub(crate) fn generate_common_args_for_binary(config: &ZorkConfigFile, is_tests_process: bool) -> (String, String, String) {
-        if !is_tests_process {
-            (
-                config.executable.as_ref().map_or("", |exec_attr|
-                    exec_attr.sources_base_path.unwrap_or_default()
-                ).to_string(),
-                config.build.as_ref().map_or("", |build_attribute|
-                    build_attribute.output_dir.unwrap_or_default()
-                ).to_string(),
-                config.executable.as_ref().map_or("", |exec_attr| 
-                    exec_attr.executable_name.unwrap_or_default()
-                ).to_string()
-            )
-        } else {
-            (
-                config.tests.as_ref().map_or("", |tests_attr|
-                    tests_attr.source_base_path.unwrap_or_default()
-                ).to_string(),
-                config.build.as_ref().map_or("", |build_attribute|
-                    build_attribute.output_dir.unwrap_or_default()
-                ).to_string(),
-                config.tests.as_ref().map_or("", |tests_attr| 
-                    tests_attr.test_executable_name.unwrap_or_default()
-                ).to_string()
-            )
-        }
-    }
-
-    /// Helper for resolve the wildcarded source code files. First, retrieves the wildcarded ones
-    /// and second, takes the non-wildcard and joins them all in a single collection
-    pub(crate) fn glob_resolver<T: TranslationUnit>(source_files: &[T]) 
-        -> Result<Vec<impl TranslationUnit>> 
-    {
-        let mut all_sources = Vec::new();
-        
-        for source_file in source_files.iter() {
-            let source_file = source_file.to_string();
-            
-            if source_file.contains('*') {
-                let paths = glob::glob(&source_file)
-                    .with_context(|| "Failed to read configuration file")?;
-                let globs = paths.into_iter()
-                    .map(|glob| {
-                        glob.with_context(|| "Failed to retrieve the PathBuf on the process")
-                            .unwrap()
-                            .as_path()
-                            .to_str()
-                            .map_or(String::from(""), |file_name| file_name.to_string())
-                    })
-                .filter(|src_file| !(*src_file).eq(""));
-                
-                all_sources.extend(globs)
-            }
-        }
-
-        all_sources.extend(retrive_non_globs(source_files));
-        
-        Ok(all_sources)
-    }
-
-    /// Returns an [Iterator] holding the source files which are no wildcard values
-    fn retrive_non_globs<T: TranslationUnit>(source_files: &[T]) 
-        -> impl Iterator<Item = String> + '_ 
-    {
-        source_files.iter()
-            .filter_map(
-                |src_file| match !(src_file).to_string().contains('*') {
-                    true => Some(src_file.to_string()),
-                    false => None,
-                }
-            )
-    }
-=======
     use crate::project_model::TranslationUnit;
 
     use super::*;
->>>>>>> a2a869f6
 
     /// Formats the string that represents an input file that will be the target of
     /// the build process and that will be passed to the compiler
@@ -696,32 +558,6 @@
 
     pub(crate) fn generate_impl_obj_file(
         compiler: &CppCompiler,
-<<<<<<< HEAD
-        out_dir: &str,
-        implementation: &ModuleImplementation
-    ) -> String {
-        format!(
-            "{out_dir}/{compiler}/modules/implementations/{}.o",
-            implementation.filename.split('.').collect::<Vec<_>>()[0]
-        )
-    }
-
-    /// Extends a [`alloc::vec::Vec`] of [`Argument`] with the extra arguments
-    /// declared for some property in the configuration file if they are present
-    pub(crate) fn add_extra_args_if_present<'a, T>(property: &Option<T>, dst: &mut Vec<Argument<'a>>) 
-        where T: Default + ExtraArgs + 'a
-    {
-        let binding = T::default();
-        let args = property
-            .as_ref()
-            .unwrap_or(&binding)
-            .get_extra_args()
-            .unwrap_or_default()
-            .into_iter()
-            .map(|v| Argument::from(v.to_owned()));
-
-        dst.extend(args)
-=======
         out_dir: &Path,
         implementation: &ModuleImplementationModel,
     ) -> PathBuf {
@@ -731,7 +567,6 @@
             .join("implementations")
             .join(implementation.filestem())
             .with_extension(".o")
->>>>>>> a2a869f6
     }
 
     /// GCC specific requirement. System headers as modules must be built before being imported
