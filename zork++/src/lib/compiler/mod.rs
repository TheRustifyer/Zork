//! The crate responsable for executing the core work of `Zork++`,
// generate command lines and execute them in a shell of the current
// operating system against the designed compilers in the configuration
// file.

<<<<<<< HEAD
use crate::{
    cli::CliArgs,
    config_file::{modules::ModuleInterface, ZorkConfigFile},
    utils::constants::DEFAULT_OUTPUT_DIR,
};
use std::{
    fs,
    process::Command,
};
=======
use color_eyre::{eyre::Context, Result};

use crate::{
    cli::CliArgs,
    config_file::ZorkConfigFile,
    utils::{self, constants::DEFAULT_OUTPUT_DIR, reader::find_config_file},
};
use std::path::Path;
>>>>>>> c5b1060a

/// The entry point of the compilation process
///
/// Whenever this process gets triggered, the files declared within the
/// configuration file will be build.
///
/// TODO Decision path for building the executable command line,
/// the tests executable command line, a static lib, a dylib...
pub fn build_project(base_path: &Path, _cli_args: &CliArgs) -> Result<()> {
    let config_file: String =
        find_config_file(base_path).with_context(|| "Failed to read configuration file")?;
    let config: ZorkConfigFile = toml::from_str(config_file.as_str())
        .with_context(|| "Could not parse configuration file")?;

    // Create the directory for dump the generated files
<<<<<<< HEAD
    create_output_directory(config);
    // 1st - Build the modules
    let _modules_commands = build_modules(config);
}

/// Triggers the build process for compile the declared modules in the project
///
/// This function acts like a operation result processor, by running instances
/// and parsing the obtained result, handling the flux according to the
/// compiler responses
fn build_modules(config: &ZorkConfigFile) {
    let compiler_driver = &config.compiler.cpp_compiler.get_driver();

    if let Some(modules) = &config.modules {
        if let Some(interfaces) = &modules.interfaces {
            // TODO append to a collection to make them able to be dump into a text file
            let miu_commands = prebuild_module_interfaces(config, interfaces);

            // For debugging purposes, then will be refactored
            for command in miu_commands {
                let output = Command::new(compiler_driver)
                    .args(command)
                    .output()
                    .expect("failed to execute process");
                // TODO If compiler is msvc, we must launch cl

                println!("Command execution result: {:?}", output.status);
                println!(
                    "Command execution stdout: {:?}",
                    String::from_utf16(
                        &output
                            .stdout
                            .iter()
                            .map(|b| *b as u16)
                            .collect::<Vec<u16>>()
                    )
                );
                println!(
                    "Command execution stderr: {:?}",
                    String::from_utf16(
                        &output
                            .stderr
                            .iter()
                            .map(|b| *b as u16)
                            .collect::<Vec<u16>>()
                    )
                );
            }
        }
    }
}

/// Parses the configuration in order to build the BMIs declared for the project,
/// by precompiling the module interface units
fn prebuild_module_interfaces(
    config: &ZorkConfigFile,
    interfaces: &Vec<ModuleInterface>,
) -> Vec<Vec<String>> {

    let mut commands: Vec<Vec<String>> = Vec::with_capacity(interfaces.len());
    interfaces.iter().for_each(|module_interface| {
        commands.push(
            config
                .compiler
                .cpp_compiler
                .get_module_ifc_args(config, module_interface),
        )
    });
    println!("BMIs: {commands:?}");

    commands
=======
    create_output_directory(base_path, &config)?;

    Ok(())
>>>>>>> c5b1060a
}

/// Creates the directory for output the elements generated
/// during the build process. Also, it will generate the
/// ['output_build_dir'/zork], which is a subfolder
/// where Zork dumps the things that needs to work correctly
/// under different conditions.
///
/// Under /zork, some new folders are created:
/// - a /intrinsics folder in created as well,
/// where different specific details of Zork++ are stored
/// related with the C++ compilers
///
/// - a /cache folder, where lives the metadata cached by Zork++
/// in order to track different aspects of the program (last time
/// modified files, last process build time...)
///  
/// TODO Generate the caché process, like last time project build,
/// and only rebuild files that is metadata contains a newer last
/// time modified date that the last Zork++ process
///
<<<<<<< HEAD
/// TODO Handle error with `color_eyre`. Subdirs as constants?=!
fn create_output_directory(config: &ZorkConfigFile) {
    let out_dir = config.build.as_ref().map_or_else(
        || DEFAULT_OUTPUT_DIR,
        |build| build.output_dir.unwrap_or(DEFAULT_OUTPUT_DIR),
    );
    let compiler = &config.compiler.cpp_compiler;

    // Recursively create a directory and all of its parent components if they are missing
    fs::create_dir_all(format!("{out_dir}/{compiler}/modules/interfaces"))
        .expect("A failure happened creating the module interfaces dir");
    fs::create_dir_all(format!("{out_dir}/{compiler}/modules/implementations"))
        .expect("A failure happened creating the module interfaces dir");
    fs::create_dir_all(format!("{out_dir}/{compiler}/zork/cache"))
        .expect("A failure happened creating the cache Zork dir");
    fs::create_dir_all(format!("{out_dir}/{compiler}/zork/intrinsics"))
        .expect("A failure happened creating the intrinsics Zork dir");
=======
/// TODO Handle error with `color_eyre`
fn create_output_directory(base_path: &Path, config: &ZorkConfigFile) -> Result<()> {
    let out_dir = config
        .build
        .as_ref()
        .and_then(|build| build.output_dir)
        .unwrap_or(DEFAULT_OUTPUT_DIR);

    // Recursively create a directory and all of its parent components if they are missing
    let zork_path = base_path.join(out_dir).join("zork");

    utils::fs::create_directory(&zork_path.join("cache"))?;
    utils::fs::create_directory(&zork_path.join("intrinsics"))?;
    Ok(())
>>>>>>> c5b1060a
}

#[cfg(test)]
mod tests {
    use color_eyre::Result;
    use tempfile::tempdir;

    use crate::utils::template::resources::CONFIG_FILE;

    use super::*;

    #[test]
    fn test_creation_directories() -> Result<()> {
        let temp = tempdir()?;

        let zcf: ZorkConfigFile = toml::from_str(CONFIG_FILE)?;

        // This should create and out/ directory in the ./zork++ folder at the root of this project
        create_output_directory(temp.path(), &zcf)?;

        assert!(temp.path().join("out").exists());
        assert!(temp.path().join("out/zork").exists());
        assert!(temp.path().join("out/zork/cache").exists());
        assert!(temp.path().join("out/zork/intrinsics").exists());

        Ok(())
    }
}<|MERGE_RESOLUTION|>--- conflicted
+++ resolved
@@ -3,26 +3,14 @@
 // operating system against the designed compilers in the configuration
 // file.
 
-<<<<<<< HEAD
+use color_eyre::{eyre::Context, Result};
+use std::{path::Path, process::Command};
+
 use crate::{
     cli::CliArgs,
     config_file::{modules::ModuleInterface, ZorkConfigFile},
-    utils::constants::DEFAULT_OUTPUT_DIR,
-};
-use std::{
-    fs,
-    process::Command,
-};
-=======
-use color_eyre::{eyre::Context, Result};
-
-use crate::{
-    cli::CliArgs,
-    config_file::ZorkConfigFile,
     utils::{self, constants::DEFAULT_OUTPUT_DIR, reader::find_config_file},
 };
-use std::path::Path;
->>>>>>> c5b1060a
 
 /// The entry point of the compilation process
 ///
@@ -38,10 +26,12 @@
         .with_context(|| "Could not parse configuration file")?;
 
     // Create the directory for dump the generated files
-<<<<<<< HEAD
-    create_output_directory(config);
+    create_output_directory(base_path, &config)?;
     // 1st - Build the modules
-    let _modules_commands = build_modules(config);
+    #[allow(clippy::let_unit_value)]  // TODO Solved when the commands will be returned
+    let _modules_commands = build_modules(&config);
+
+    Ok(())
 }
 
 /// Triggers the build process for compile the declared modules in the project
@@ -97,7 +87,6 @@
     config: &ZorkConfigFile,
     interfaces: &Vec<ModuleInterface>,
 ) -> Vec<Vec<String>> {
-
     let mut commands: Vec<Vec<String>> = Vec::with_capacity(interfaces.len());
     interfaces.iter().for_each(|module_interface| {
         commands.push(
@@ -110,11 +99,6 @@
     println!("BMIs: {commands:?}");
 
     commands
-=======
-    create_output_directory(base_path, &config)?;
-
-    Ok(())
->>>>>>> c5b1060a
 }
 
 /// Creates the directory for output the elements generated
@@ -135,27 +119,6 @@
 /// TODO Generate the caché process, like last time project build,
 /// and only rebuild files that is metadata contains a newer last
 /// time modified date that the last Zork++ process
-///
-<<<<<<< HEAD
-/// TODO Handle error with `color_eyre`. Subdirs as constants?=!
-fn create_output_directory(config: &ZorkConfigFile) {
-    let out_dir = config.build.as_ref().map_or_else(
-        || DEFAULT_OUTPUT_DIR,
-        |build| build.output_dir.unwrap_or(DEFAULT_OUTPUT_DIR),
-    );
-    let compiler = &config.compiler.cpp_compiler;
-
-    // Recursively create a directory and all of its parent components if they are missing
-    fs::create_dir_all(format!("{out_dir}/{compiler}/modules/interfaces"))
-        .expect("A failure happened creating the module interfaces dir");
-    fs::create_dir_all(format!("{out_dir}/{compiler}/modules/implementations"))
-        .expect("A failure happened creating the module interfaces dir");
-    fs::create_dir_all(format!("{out_dir}/{compiler}/zork/cache"))
-        .expect("A failure happened creating the cache Zork dir");
-    fs::create_dir_all(format!("{out_dir}/{compiler}/zork/intrinsics"))
-        .expect("A failure happened creating the intrinsics Zork dir");
-=======
-/// TODO Handle error with `color_eyre`
 fn create_output_directory(base_path: &Path, config: &ZorkConfigFile) -> Result<()> {
     let out_dir = config
         .build
@@ -163,13 +126,21 @@
         .and_then(|build| build.output_dir)
         .unwrap_or(DEFAULT_OUTPUT_DIR);
 
+    let compiler = &config.compiler.cpp_compiler;
+
     // Recursively create a directory and all of its parent components if they are missing
+    let modules_path = base_path
+        .join(out_dir)
+        .join(compiler.to_string())
+        .join("modules");
     let zork_path = base_path.join(out_dir).join("zork");
 
+    utils::fs::create_directory(&modules_path.join("interfaces"))?;
+    utils::fs::create_directory(&modules_path.join("implementations"))?;
     utils::fs::create_directory(&zork_path.join("cache"))?;
     utils::fs::create_directory(&zork_path.join("intrinsics"))?;
+
     Ok(())
->>>>>>> c5b1060a
 }
 
 #[cfg(test)]
