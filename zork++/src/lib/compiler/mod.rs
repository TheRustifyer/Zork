--- conflicted
+++ resolved
@@ -40,17 +40,11 @@
     // 1st - Build the modules
     build_modules(&config, &mut commands)?;
     // 2st - Build the executable or the tests
-<<<<<<< HEAD
-    let bmi_and_obj_files = helpers::get_bmi_and_obj_files(
-        &config.compiler.cpp_compiler,
-        &commands.interfaces,
-        &commands.implementations,
-    );
-=======
-    // let bmi_and_obj_files = helpers::get_bmi_and_obj_files(
-    //     &config.compiler.cpp_compiler, &commands.interfaces, &commands.implementations,
-    // );
->>>>>>> d6ce113f
+    //let bmi_and_obj_files = helpers::get_bmi_and_obj_files(
+    //    &config.compiler.cpp_compiler,
+    //    &commands.interfaces,
+    //    &commands.implementations,
+    //);
 
     build_executable(&config, &mut commands)?;
 
@@ -60,39 +54,19 @@
 /// Triggers the build process for compile the source files declared for the project
 /// and the
 fn build_executable<'a>(
-<<<<<<< HEAD
     config: &ZorkModel,
-    bmis_and_obj_files: impl Iterator<Item = Argument<'a>>,
-) -> Result<Vec<Argument<'a>>> {
-    let mut r = Vec::new();
-
-    let sources = helpers::glob_resolver(&config.executable.sources)?;
-
-    r.extend(sources::generate_main_command_line_args(
-        config,
-        sources,
-        bmis_and_obj_files,
-        false,
-    ));
-    log::info!("Command for the binary: {:?}", r);
-    execute_command(&config.compiler.cpp_compiler, &r)?;
-=======
-    config: &'a ZorkConfigFile,
-    commands: &'a mut Commands<'a>
+    commands: &'a mut Commands<'a>,
 ) -> Result<Vec<Argument<'a>>> {
     let mut args = Vec::new();
-    
-    if let Some(executable_attr) = &config.executable {
-        if let Some(source_files) = &executable_attr.sources {
-            let sources = helpers::glob_resolver(source_files)?;
-
-            args.extend(
-                sources::generate_main_command_line_args(config, sources, commands, false)
-            );
-            execute_command(&config.compiler.cpp_compiler, &args)?;
-        }
-    }
->>>>>>> d6ce113f
+
+    let sources = helpers::glob_resolver(&config.executable.sources)?;
+
+    args.extend(sources::generate_main_command_line_args(
+        config, sources, commands, false,
+    ));
+
+    log::info!("Command for the binary: {:?}", args);
+    execute_command(&config.compiler.cpp_compiler, &args)?;
 
     Ok(args)
 }
@@ -106,26 +80,15 @@
     // TODO Dev todo's!
     // Change the string types for strong types (ie, unit structs with strong typing)
     // Also, can we check first is modules and interfaces .is_some() and then lauch this process?
-<<<<<<< HEAD
+    log::info!("\n\nBuilding the module interfaces");
     prebuild_module_interfaces(config, &config.modules.interfaces, commands);
-=======
-    if let Some(modules) = &config.modules {
-        if let Some(interfaces) = &modules.interfaces {
-            log::info!("\n\nBuilding the module interfaces");
-            prebuild_module_interfaces(config, interfaces, commands);
->>>>>>> d6ce113f
 
     for miu in &commands.interfaces {
         execute_command(commands.compiler, miu)?
     }
 
-<<<<<<< HEAD
+    log::info!("\n\nBuilding the module implementations");
     compile_module_implementations(config, &config.modules.implementations, commands);
-=======
-        if let Some(impls) = &modules.implementations {
-            log::info!("\n\nBuilding the module implementations");
-            compile_module_implementations(config, impls, commands);
->>>>>>> d6ce113f
 
     for impls in &commands.implementations {
         execute_command(commands.compiler, impls)?
@@ -226,13 +189,8 @@
     pub fn generate_main_command_line_args<'a>(
         config: &ZorkModel,
         sources: Vec<impl TranslationUnit>,
-<<<<<<< HEAD
-        bmis_and_obj_files: impl Iterator<Item = Argument<'a>>,
+        commands: &'a mut Commands<'a>,
         is_tests_process: bool,
-=======
-        commands: &'a mut Commands<'a>,
-        is_tests_process: bool
->>>>>>> d6ce113f
     ) -> Vec<Argument<'a>> {
         log::info!("\n\nGenerating the main command line");
 
@@ -245,19 +203,12 @@
 
         match compiler {
             CppCompiler::CLANG => {
-<<<<<<< HEAD
-                arguments.push(Argument::from("-fimplicit-modules"));
-                arguments.push(Argument::from(format!(
-                    "-fprebuilt-module-path={out_dir}/{compiler}/modules/interfaces"
-                )));
-=======
                 if let Some(std_lib) = &config.compiler.std_lib {
                     arguments.push(Argument::from(format!("-stdlib={}", std_lib.as_str())))
                 }
->>>>>>> d6ce113f
 
                 arguments.push(Argument::from("-fimplicit-modules"));
-                
+
                 if cfg!(target_os = "windows") {
                     arguments.push(Argument::from(format!(
                         "-fmodule-map-file={out_dir}/zork/intrinsics/zork.modulemap"
@@ -265,13 +216,12 @@
                 } else {
                     arguments.push(Argument::from("-fimplicit-module-maps"))
                 }
-                
-                arguments.push(Argument::from(
-                    format!("-fprebuilt-module-path={out_dir}/{compiler}/modules/interfaces")
-                ));
+
+                arguments.push(Argument::from(format!(
+                    "-fprebuilt-module-path={out_dir}/{compiler}/modules/interfaces"
+                )));
 
                 arguments.push(Argument::from("-o"));
-<<<<<<< HEAD
                 arguments.push(Argument::from(format!(
                     "{out_dir}/{compiler}/{executable_name}{}",
                     if cfg!(target_os = "windows") {
@@ -281,36 +231,21 @@
                     }
                 )));
 
-                arguments.extend(bmis_and_obj_files);
-            }
-            CppCompiler::MSVC => todo!(),
-=======
-                arguments.push(Argument::from(
-                    format!(
-                        "{out_dir}/{compiler}/{executable_name}{}",
-                        if cfg!(target_os = "windows") {".exe"} else {""}
-                    )
-                ));
-                
                 // log::info!("\nBMIS AND OBJS FILES: {:?}", bmis_and_obj_files.collect::<Vec<_>>());
                 arguments.extend(commands.generated_files_paths.clone().into_iter());
-            },
+            }
             CppCompiler::MSVC => {
                 arguments.push(Argument::from("/EHsc"));
                 arguments.push(Argument::from("/nologo"));
                 arguments.push(Argument::from("/ifcSearchDir"));
-                arguments.push(Argument::from(
-                    format!("{out_dir}/{compiler}/modules/interfaces")
-                ));
-                arguments.push(Argument::from(
-                    format!("/Fo{out_dir}/{compiler}\\")
-                ));
-                arguments.push(Argument::from(
-                    format!("/Fe{out_dir}/{compiler}/{executable_name}.exe")
-                ));
-
-            },
->>>>>>> d6ce113f
+                arguments.push(Argument::from(format!(
+                    "{out_dir}/{compiler}/modules/interfaces"
+                )));
+                arguments.push(Argument::from(format!("/Fo{out_dir}/{compiler}\\")));
+                arguments.push(Argument::from(format!(
+                    "/Fe{out_dir}/{compiler}/{executable_name}.exe"
+                )));
+            }
             CppCompiler::GCC => todo!(),
         };
 
@@ -363,9 +298,8 @@
                 // The resultant BMI as a .pcm file
                 arguments.push(Argument::from("-o"));
                 // The output file
-                let miu_file_path = Argument::from(
-                    helpers::generate_prebuild_miu(compiler, out_dir, interface)
-                );
+                let miu_file_path =
+                    Argument::from(helpers::generate_prebuild_miu(compiler, out_dir, interface));
                 commands.generated_files_paths.push(miu_file_path.clone());
                 arguments.push(miu_file_path);
                 // The input file
@@ -379,9 +313,8 @@
                 arguments.push(Argument::from("-c"));
                 // The output .ifc file
                 arguments.push(Argument::from("-ifcOutput"));
-                let miu_file_path= Argument::from(
-                    helpers::generate_prebuild_miu(compiler, out_dir, interface)
-                );
+                let miu_file_path =
+                    Argument::from(helpers::generate_prebuild_miu(compiler, out_dir, interface));
                 commands.generated_files_paths.push(miu_file_path.clone());
                 arguments.push(miu_file_path);
                 // The output .obj file
@@ -406,19 +339,11 @@
                 )));
                 // The output file
                 arguments.push(Argument::from("-o"));
-<<<<<<< HEAD
-                let miu = helpers::generate_prebuild_miu(compiler, out_dir, interface);
-                commands.generated_files_paths.push(miu.clone());
-                arguments.push(Argument::from(miu));
-            }
-=======
-                let miu_file_path= Argument::from(
-                    helpers::generate_prebuild_miu(compiler, out_dir, interface)
-                );
+                let miu_file_path =
+                    Argument::from(helpers::generate_prebuild_miu(compiler, out_dir, interface));
                 commands.generated_files_paths.push(miu_file_path.clone());
                 arguments.push(miu_file_path);
-            },
->>>>>>> d6ce113f
+            }
         }
 
         commands.interfaces.push(arguments);
@@ -456,16 +381,13 @@
 
                 // The resultant object file
                 arguments.push(Argument::from("-o"));
-<<<<<<< HEAD
-                let obj_file = helpers::generate_impl_obj_file(compiler, out_dir, implementation);
-                commands
-                    .generated_files_paths
-                    .push(helpers::generate_impl_obj_file(
-                        compiler,
-                        out_dir,
-                        implementation,
-                    ));
-                arguments.push(Argument::from(obj_file));
+                let obj_file_path = Argument::from(helpers::generate_impl_obj_file(
+                    compiler,
+                    out_dir,
+                    implementation,
+                ));
+                commands.generated_files_paths.push(obj_file_path.clone());
+                arguments.push(obj_file_path);
 
                 implementation.dependencies.iter().for_each(|ifc_dep| {
                     arguments.push(Argument::from(format!(
@@ -473,31 +395,6 @@
                     )))
                 });
 
-=======
-                let obj_file_path = Argument::from(
-                    helpers::generate_impl_obj_file(compiler, out_dir, implementation)
-                );
-                commands.generated_files_paths.push(obj_file_path.clone());
-                arguments.push(obj_file_path);
-                // Explicit direct module dependencies
-                if let Some(ifc_dependencies) = &implementation.dependencies {
-                    ifc_dependencies.iter().for_each(|ifc_dep| {
-                        arguments.push(Argument::from(
-                            format!("-fmodule-file={out_dir}/{compiler}/modules/interfaces/{ifc_dep}.pcm")
-                        ))
-                    })
-                } else {
-                    // If the implementation file does not declared any explicit dependency, we 
-                    // assume that the unique direct dependency is it's related interface file,
-                    // and that both files matches the same filename (without counting the extension)
-                    arguments.push(Argument::from(
-                        format!(
-                            "-fmodule-file={out_dir}/{compiler}/modules/interfaces/{}.pcm",
-                            implementation.filename.split(".").collect::<Vec<_>>()[0]
-                        )
-                    ))
-                }
->>>>>>> d6ce113f
                 // The input file
                 arguments.push(Argument::from(helpers::add_input_file(
                     implementation,
@@ -518,20 +415,13 @@
                     base_path,
                 )));
                 // The output .obj file
-<<<<<<< HEAD
-
-                let obj_file = format!(
+
+                let obj_file = Argument::from(format!(
                     "/Fo{out_dir}/{compiler}/modules/implementations/{}",
                     implementation.filename.split('.').collect::<Vec<_>>()[0]
-                );
-=======
-                let obj_file = Argument::from(format!(
-                    "/Fo{out_dir}/{compiler}/modules/implementations/{}",
-                    implementation.filename.split(".").collect::<Vec<_>>()[0]
                 ));
->>>>>>> d6ce113f
                 commands.generated_files_paths.push(obj_file.clone());
-                arguments.push(Argument::from(obj_file));
+                arguments.push(obj_file);
             }
             CppCompiler::GCC => {
                 arguments.push(Argument::from("-fmodules-ts"));
@@ -658,29 +548,6 @@
             implementation.filename.split('.').collect::<Vec<_>>()[0]
         )
     }
-<<<<<<< HEAD
-
-    /// Returns a tuple with the generated prebuild module interfaces and object files
-    /// paths.
-    /// Tuple.0 are BMI's paths and Tuple.1 are the generated implementation object files
-    pub(crate) fn get_bmi_and_obj_files<'a>(
-        compiler: &'a CppCompiler,
-        ifcs_args: &'a [Vec<Argument<'a>>],
-        impls_args: &'a [Vec<Argument<'a>>],
-    ) -> impl Iterator<Item = Argument<'a>> {
-        let target_ext = compiler.get_typical_bmi_extension();
-
-        ifcs_args
-            .iter()
-            .chain(impls_args)
-            .flatten()
-            .filter(move |cmd_arg| {
-                cmd_arg.value.contains(target_ext) || cmd_arg.value.ends_with(".o")
-            })
-            .map(|i| i.to_owned())
-    }
-=======
->>>>>>> d6ce113f
 }
 
 #[cfg(test)]
